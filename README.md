--- conflicted
+++ resolved
@@ -43,8 +43,6 @@
 c.Spawner.cmd = ['jupyter-labhub']
 ```
 
-<<<<<<< HEAD
-=======
 Note: Additional information may be found in the [Zero to JupyterHub Guide for Kubernetes](https://zero-to-jupyterhub.readthedocs.io/en/latest/user-environment.html#use-jupyterlab-by-default)
 
 If Jupyterhub is served under a subdirectory (for instance `/jupyter`), you will need to pass this information to JupyterLab via `page_config.json`. In an Anaconda installation, this file should be created at `/path/to/anaconda/share/jupyter/lab/settings/page_config.json`. Example contents:
@@ -54,7 +52,6 @@
 }
 ```
 
->>>>>>> 74aaa3ba
 ## Development
 
 For a development install (requires npm version 4 or later), do the following in the repository directory:
